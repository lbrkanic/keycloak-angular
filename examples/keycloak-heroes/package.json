--- conflicted
+++ resolved
@@ -1,10 +1,6 @@
 {
   "name": "keycloak-heroes",
-<<<<<<< HEAD
-  "version": "3.0.0",
-=======
   "version": "3.0.1",
->>>>>>> 684aeea1
   "license": "MIT",
   "scripts": {
     "start": "node ./node_modules/@angular/cli/bin/ng serve --port=4200",
@@ -18,23 +14,6 @@
     "email": "@mauriciovigolo"
   },
   "dependencies": {
-<<<<<<< HEAD
-    "@angular/animations": "^7.0.0",
-    "@angular/common": "^7.0.0",
-    "@angular/compiler": "^7.0.0",
-    "@angular/core": "^7.0.0",
-    "@angular/forms": "^7.0.0",
-    "@angular/http": "^7.0.0",
-    "@angular/platform-browser": "^7.0.0",
-    "@angular/platform-browser-dynamic": "^7.0.0",
-    "@angular/router": "^7.0.0",
-    "@clr/angular": "^0.13.10",
-    "@clr/icons": "^0.13.10",
-    "@clr/ui": "^0.13.10",
-    "@webcomponents/custom-elements": "^1.0.0",
-    "core-js": "^2.5.4",
-    "keycloak-angular": "^5.0.0",
-=======
     "@angular/animations": "^7.2.0",
     "@angular/common": "^7.2.0",
     "@angular/compiler": "^7.2.0",
@@ -49,22 +28,15 @@
     "@clr/ui": "^1.1.0",
     "@webcomponents/custom-elements": "^1.0.0",
     "core-js": "^2.5.4",
-    "keycloak-angular": "^6.0.0",
->>>>>>> 684aeea1
+    "keycloak-angular": "^5.0.0",
     "rxjs": "^6.3.3",
     "zone.js": "^0.8.26"
   },
   "devDependencies": {
     "@angular-devkit/build-angular": "~0.10.0",
-<<<<<<< HEAD
-    "@angular/cli": "~7.0.6",
-    "@angular/compiler-cli": "~7.0.0",
-    "@angular/language-service": "~7.0.0",
-=======
     "@angular/cli": "~7.3.0",
     "@angular/compiler-cli": "~7.2.0",
     "@angular/language-service": "~7.2.0",
->>>>>>> 684aeea1
     "@types/node": "~8.9.4",
     "@types/jasmine": "~2.8.8",
     "@types/jasminewd2": "~2.0.3",
