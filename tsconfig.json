{
  "compileOnSave": false,
  "compilerOptions": {
<<<<<<< HEAD
    "baseUrl": "./",
    "outDir": "./dist/out-tsc",
    "sourceMap": true,
    "declaration": true,
    "moduleResolution": "node",
    "emitDecoratorMetadata": true,
    "experimentalDecorators": true,
    "target": "es5",
    "allowSyntheticDefaultImports": true,
    "typeRoots": ["node_modules/@types"],
    "lib": ["es2017", "dom"],
    "paths": {
      "keycloak-angular": ["dist/keycloak-angular"]
    }
  }
=======
    /* Basic Options */
    "target":
      "es5" /* Specify ECMAScript target version: 'ES3' (default), 'ES5', 'ES2015', 'ES2016', 'ES2017', or 'ESNEXT'. */,
    "module":
      "commonjs" /* Specify module code generation: 'none', commonjs', 'amd', 'system', 'umd', 'es2015', or 'ESNext'. */,
    "lib": [
      /* Specify library files to be included in the compilation:  */
      "es2017",
      "es2015",
      "dom"
    ],
    // "allowJs": true,                       /* Allow javascript files to be compiled. */
    // "checkJs": true,                       /* Report errors in .js files. */
    // "jsx": "preserve",                     /* Specify JSX code generation: 'preserve', 'react-native', or 'react'. */
    "declaration": true /* Generates corresponding '.d.ts' file. */,
    "sourceMap": true /* Generates corresponding '.map' file. */,
    // "outFile": "./",                       /* Concatenate and emit output to single file. */
    "outDir": "./build/keycloak-angular" /* Redirect output structure to the directory. */,
    // "rootDir": "./",                       /* Specify the root directory of input files. Use to control the output directory structure with --outDir. */
    // "removeComments": true,                /* Do not emit comments to output. */
    // "noEmit": true,                        /* Do not emit outputs. */
    // "importHelpers": true,                 /* Import emit helpers from 'tslib'. */
    // "downlevelIteration": true,            /* Provide full support for iterables in 'for-of', spread, and destructuring when targeting 'ES5' or 'ES3'. */
    // "isolatedModules": true,               /* Transpile each file as a separate module (similar to 'ts.transpileModule'). */

    /* Strict Type-Checking Options */
    // "strict": true /* Enable all strict type-checking options. */,
    // "noImplicitAny": true,                 /* Raise error on expressions and declarations with an implied 'any' type. */
    // "strictNullChecks": true,              /* Enable strict null checks. */
    // "noImplicitThis": true,                /* Raise error on 'this' expressions with an implied 'any' type. */
    // "alwaysStrict": true,                  /* Parse in strict mode and emit "use strict" for each source file. */

    /* Additional Checks */
    // "noUnusedLocals": true,                /* Report errors on unused locals. */
    // "noUnusedParameters": true,            /* Report errors on unused parameters. */
    // "noImplicitReturns": true,             /* Report error when not all code paths in function return a value. */
    // "noFallthroughCasesInSwitch": true,    /* Report errors for fallthrough cases in switch statement. */

    /* Module Resolution Options */
    // "moduleResolution": "node",            /* Specify module resolution strategy: 'node' (Node.js) or 'classic' (TypeScript pre-1.6). */
    // "baseUrl": "./" /* Base directory to resolve non-absolute module names. */,
    // "paths": {},                           /* A series of entries which re-map imports to lookup locations relative to the 'baseUrl'. */
    //"rootDirs": [] /* List of root folders whose combined content represents the structure of the project at runtime. */,
    "typeRoots": ["node_modules/@types"] /* List of folders to include type definitions from. */,
    // "types": [],                           /* Type declaration files to be included in compilation. */
    // "allowSyntheticDefaultImports": true,  /* Allow default imports from modules with no default export. This does not affect code emit, just typechecking. */
    // "preserveSymlinks": true,              /* Do not resolve the real path of symlinks. */

    /* Source Map Options */
    // "sourceRoot": "./",                    /* Specify the location where debugger should locate TypeScript files instead of source locations. */
    // "mapRoot": "./",                       /* Specify the location where debugger should locate map files instead of generated locations. */
    // "inlineSourceMap": true,               /* Emit a single file with source maps instead of having a separate file. */
    // "inlineSources": true,                 /* Emit the source alongside the sourcemaps within a single file; requires '--inlineSourceMap' or '--sourceMap' to be set. */

    /* Experimental Options */
    "experimentalDecorators": true /* Enables experimental support for ES7 decorators. */,
    "emitDecoratorMetadata": true /* Enables experimental support for emitting type metadata for decorators. */
  },
  "angularCompilerOptions": {
    "genDir": "./build/keycloak-angular"
  },
  "include": ["src", "index.ts"],
  "exclude": ["**/*.spec.ts", "examples", "node_modules"]
>>>>>>> e2168363
}<|MERGE_RESOLUTION|>--- conflicted
+++ resolved
@@ -1,23 +1,5 @@
 {
-  "compileOnSave": false,
   "compilerOptions": {
-<<<<<<< HEAD
-    "baseUrl": "./",
-    "outDir": "./dist/out-tsc",
-    "sourceMap": true,
-    "declaration": true,
-    "moduleResolution": "node",
-    "emitDecoratorMetadata": true,
-    "experimentalDecorators": true,
-    "target": "es5",
-    "allowSyntheticDefaultImports": true,
-    "typeRoots": ["node_modules/@types"],
-    "lib": ["es2017", "dom"],
-    "paths": {
-      "keycloak-angular": ["dist/keycloak-angular"]
-    }
-  }
-=======
     /* Basic Options */
     "target":
       "es5" /* Specify ECMAScript target version: 'ES3' (default), 'ES5', 'ES2015', 'ES2016', 'ES2017', or 'ESNEXT'. */,
@@ -81,5 +63,4 @@
   },
   "include": ["src", "index.ts"],
   "exclude": ["**/*.spec.ts", "examples", "node_modules"]
->>>>>>> e2168363
 }