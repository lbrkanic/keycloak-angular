{
  "name": "keycloak-angular",
<<<<<<< HEAD
  "version": "2.0.0",
=======
  "version": "1.4.0",
>>>>>>> e2168363
  "description": "Easy Keycloak setup for Angular applications",
  "scripts": {
    "contributors:add": "all-contributors add",
    "contributors:generate": "all-contributors generate",
    "ng": "ng",
    "start": "ng serve",
    "build": "ng build",
    "build:keycloak-angular": "ng build keycloak-angular",
    "test": "ng test",
    "lint": "ng lint"
  },
  "repository": {
    "type": "git",
    "url": "git+ssh://git@github.com/mauriciovigolo/keycloak-angular.git"
  },
  "author": {
    "name": "Mauricio Gemelli Vigolo",
    "email": "@mauriciovigolo",
    "url": "https://github.com/mauriciovigolo"
  },
  "license": "MIT",
  "bugs": {
    "url": "https://github.com/mauriciovigolo/keycloak-angular/issues"
  },
  "homepage": "https://github.com/mauriciovigolo/keycloak-angular#readme",
  "keywords": [
    "angular",
    "angular 4",
    "angular 5",
    "angular 6",
    "authentication",
    "authorization",
    "keycloak",
    "keycloak-js"
  ],
<<<<<<< HEAD
=======
  "author": {
    "name": "Mauricio Gemelli Vigolo",
    "email": "@mauriciovigolo",
    "url": "https://github.com/mauriciovigolo"
  },
  "license": "MIT",
  "bugs": {
    "url": "https://github.com/mauriciovigolo/keycloak-angular/issues"
  },
  "homepage": "https://github.com/mauriciovigolo/keycloak-angular#readme",
  "dependencies": {
    "keycloak-js": "~3.4.3"
  },
  "peerDependencies": {
    "@angular/common": ">=4.3 <6",
    "@angular/core": ">=4.3 <6",
    "rxjs": ">=5 <6"
  },
>>>>>>> e2168363
  "devDependencies": {
    "@angular-devkit/build-angular": "~0.6.0",
    "@angular-devkit/build-ng-packagr": "~0.6.0",
    "@angular/cli": "~6.0.0",
    "@angular/common": "^5.0.0",
    "@angular/compiler": "^5.0.0",
    "@angular/compiler-cli": "^5.0.0",
    "@angular/core": "^5.0.0",
    "@angular/http": "^5.0.0",
    "@angular/language-service": "^5.0.0",
    "@angular/platform-browser": "^5.0.0",
    "@angular/platform-browser-dynamic": "^5.0.0",
    "@angular/router": "^5.0.0",
    "@types/jasmine": "~2.8.6",
    "@types/jasminewd2": "~2.0.3",
    "@types/node": "~8.9.4",
    "codelyzer": "~4.2.1",
    "core-js": "^2.5.4",
    "jasmine-core": "~2.99.1",
    "jasmine-spec-reporter": "~4.2.1",
    "karma": "~1.7.1",
    "karma-chrome-launcher": "~2.2.0",
    "karma-coverage-istanbul-reporter": "~1.4.2",
    "karma-jasmine": "~1.1.1",
    "karma-jasmine-html-reporter": "^0.2.2",
    "keycloak-js": "^4.0.0-beta.2",
    "ng-packagr": "^3.0.0-rc.2",
    "protractor": "~5.3.0",
    "rxjs": "^5.0.0",
    "shx": "^0.2.2",
    "ts-node": "~5.0.1",
    "tsickle": ">=0.25.5",
    "tslib": "^1.7.1",
    "tslint": "~5.9.1",
    "typescript": "~2.4.2",
    "zone.js": "^0.8.26"
  }
}<|MERGE_RESOLUTION|>--- conflicted
+++ resolved
@@ -1,35 +1,26 @@
 {
   "name": "keycloak-angular",
-<<<<<<< HEAD
-  "version": "2.0.0",
-=======
   "version": "1.4.0",
->>>>>>> e2168363
   "description": "Easy Keycloak setup for Angular applications",
+  "main": "index.ts",
   "scripts": {
     "contributors:add": "all-contributors add",
     "contributors:generate": "all-contributors generate",
-    "ng": "ng",
-    "start": "ng serve",
-    "build": "ng build",
-    "build:keycloak-angular": "ng build keycloak-angular",
-    "test": "ng test",
-    "lint": "ng lint"
+    "clean": "npx shx rm -rf ./build",
+    "lint": "npx tslint --force --format verbose \"lib/**/*.ts\"",
+    "test": "npx karma start",
+    "copy-files":
+      "npx shx mkdir -p ./build/keycloak-angular && npx shx cp -r {package.json,README.md,./src} ./build/keycloak-angular",
+    "remove-unwanted-files":
+      "npx shx rm -rf {./build/**/*.ts,./build/keycloak-angular/test,./build/keycloak-angular/*.spec*}",
+    "compile": "npx ngc -p ./tsconfig.json",
+    "build":
+      "npm run clean && npm run copy-files && npm run remove-unwanted-files && npm run compile"
   },
   "repository": {
     "type": "git",
     "url": "git+ssh://git@github.com/mauriciovigolo/keycloak-angular.git"
   },
-  "author": {
-    "name": "Mauricio Gemelli Vigolo",
-    "email": "@mauriciovigolo",
-    "url": "https://github.com/mauriciovigolo"
-  },
-  "license": "MIT",
-  "bugs": {
-    "url": "https://github.com/mauriciovigolo/keycloak-angular/issues"
-  },
-  "homepage": "https://github.com/mauriciovigolo/keycloak-angular#readme",
   "keywords": [
     "angular",
     "angular 4",
@@ -40,8 +31,6 @@
     "keycloak",
     "keycloak-js"
   ],
-<<<<<<< HEAD
-=======
   "author": {
     "name": "Mauricio Gemelli Vigolo",
     "email": "@mauriciovigolo",
@@ -60,42 +49,38 @@
     "@angular/core": ">=4.3 <6",
     "rxjs": ">=5 <6"
   },
->>>>>>> e2168363
   "devDependencies": {
-    "@angular-devkit/build-angular": "~0.6.0",
-    "@angular-devkit/build-ng-packagr": "~0.6.0",
-    "@angular/cli": "~6.0.0",
-    "@angular/common": "^5.0.0",
-    "@angular/compiler": "^5.0.0",
-    "@angular/compiler-cli": "^5.0.0",
-    "@angular/core": "^5.0.0",
-    "@angular/http": "^5.0.0",
-    "@angular/language-service": "^5.0.0",
-    "@angular/platform-browser": "^5.0.0",
-    "@angular/platform-browser-dynamic": "^5.0.0",
-    "@angular/router": "^5.0.0",
-    "@types/jasmine": "~2.8.6",
-    "@types/jasminewd2": "~2.0.3",
-    "@types/node": "~8.9.4",
-    "codelyzer": "~4.2.1",
-    "core-js": "^2.5.4",
-    "jasmine-core": "~2.99.1",
-    "jasmine-spec-reporter": "~4.2.1",
-    "karma": "~1.7.1",
-    "karma-chrome-launcher": "~2.2.0",
-    "karma-coverage-istanbul-reporter": "~1.4.2",
-    "karma-jasmine": "~1.1.1",
+    "@angular/common": "^4.4.6",
+    "@angular/compiler": "^4.4.6",
+    "@angular/compiler-cli": "^4.4.6",
+    "@angular/core": "^4.4.6",
+    "@angular/http": "^4.4.6",
+    "@angular/language-service": "^4.4.6",
+    "@angular/platform-browser": "^4.4.6",
+    "@angular/platform-browser-dynamic": "^4.4.6",
+    "@angular/router": "^4.4.6",
+    "@types/jasmine": "~2.5.53",
+    "@types/jasminewd2": "~2.0.2",
+    "@types/node": "~6.0.60",
+    "all-contributors-cli": "^4.11.1",
+    "codelyzer": "^4.0.1",
+    "core-js": "^2.4.1",
+    "jasmine-core": "~2.6.2",
+    "jasmine-spec-reporter": "~4.1.0",
+    "karma": "~1.7.0",
+    "karma-chrome-launcher": "~2.1.1",
+    "karma-cli": "~1.0.1",
+    "karma-coverage-istanbul-reporter": "^1.2.1",
+    "karma-jasmine": "~1.1.0",
     "karma-jasmine-html-reporter": "^0.2.2",
-    "keycloak-js": "^4.0.0-beta.2",
-    "ng-packagr": "^3.0.0-rc.2",
-    "protractor": "~5.3.0",
-    "rxjs": "^5.0.0",
+    "karma-typescript": "^3.0.12",
+    "protractor": "~5.1.2",
+    "rxjs": "^5.0.1",
     "shx": "^0.2.2",
-    "ts-node": "~5.0.1",
-    "tsickle": ">=0.25.5",
-    "tslib": "^1.7.1",
-    "tslint": "~5.9.1",
-    "typescript": "~2.4.2",
-    "zone.js": "^0.8.26"
+    "ts-node": "~3.2.0",
+    "tslint": "~5.7.0",
+    "tslint-config-airbnb": "^5.2.1",
+    "typescript": "~2.3.4",
+    "zone.js": "^0.8.4"
   }
 }