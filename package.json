{
  "name": "keycloak-angular",
<<<<<<< HEAD
  "version": "1.4.1",
=======
  "version": "2.0.3",
>>>>>>> 9c419b12
  "description": "Easy Keycloak setup for Angular applications",
  "main": "index.ts",
  "scripts": {
    "contributors:add": "all-contributors add",
    "contributors:generate": "all-contributors generate",
    "clean": "npx shx rm -rf ./build",
    "lint": "npx tslint --force --format verbose \"lib/**/*.ts\"",
    "test": "npx karma start",
    "copy-files": "npx shx mkdir -p ./build/keycloak-angular && npx shx cp -r {package.json,README.md,./src} ./build/keycloak-angular",
    "remove-unwanted-files": "npx shx rm -rf {./build/**/*.ts,./build/keycloak-angular/test,./build/keycloak-angular/*.spec*}",
    "compile": "npx ngc -p ./tsconfig.json",
    "build": "npm run clean && npm run copy-files && npm run remove-unwanted-files && npm run compile"
  },
  "repository": {
    "type": "git",
    "url": "git+ssh://git@github.com/mauriciovigolo/keycloak-angular.git"
  },
  "keywords": [
    "angular",
    "angular 4",
    "angular 5",
    "angular 6",
    "authentication",
    "authorization",
    "keycloak",
    "keycloak-js"
  ],
  "author": {
    "name": "Mauricio Gemelli Vigolo",
    "email": "@mauriciovigolo",
    "url": "https://github.com/mauriciovigolo"
  },
  "license": "MIT",
  "bugs": {
    "url": "https://github.com/mauriciovigolo/keycloak-angular/issues"
  },
  "homepage": "https://github.com/mauriciovigolo/keycloak-angular#readme",
  "dependencies": {
    "keycloak-js": "~4.5.0"
  },
  "peerDependencies": {
    "@angular/common": ">=4.3 <6",
    "@angular/core": ">=4.3 <6",
    "rxjs": ">=5 <6"
  },
  "devDependencies": {
    "@angular/common": "^4.4.6",
    "@angular/compiler": "^4.4.6",
    "@angular/compiler-cli": "^4.4.6",
    "@angular/core": "^4.4.6",
    "@angular/http": "^4.4.6",
    "@angular/language-service": "^4.4.6",
    "@angular/platform-browser": "^4.4.6",
    "@angular/platform-browser-dynamic": "^4.4.6",
    "@angular/router": "^4.4.6",
    "@types/jasmine": "~2.5.53",
    "@types/jasminewd2": "~2.0.2",
    "@types/node": "~6.0.60",
    "all-contributors-cli": "^4.11.1",
    "codelyzer": "^4.0.1",
    "core-js": "^2.4.1",
    "jasmine-core": "~2.6.2",
    "jasmine-spec-reporter": "~4.1.0",
    "karma": "~1.7.0",
    "karma-chrome-launcher": "~2.1.1",
    "karma-cli": "~1.0.1",
    "karma-coverage-istanbul-reporter": "^1.2.1",
    "karma-jasmine": "~1.1.0",
    "karma-jasmine-html-reporter": "^0.2.2",
    "karma-typescript": "^3.0.12",
    "protractor": "~5.1.2",
    "rxjs": "^5.0.1",
    "shx": "^0.2.2",
    "ts-node": "~3.2.0",
    "tslint": "~5.7.0",
    "tslint-config-airbnb": "^5.2.1",
    "typescript": "~2.3.4",
    "zone.js": "^0.8.4"
  }
}<|MERGE_RESOLUTION|>--- conflicted
+++ resolved
@@ -1,10 +1,6 @@
 {
   "name": "keycloak-angular",
-<<<<<<< HEAD
-  "version": "1.4.1",
-=======
-  "version": "2.0.3",
->>>>>>> 9c419b12
+  "version": "1.4.2",
   "description": "Easy Keycloak setup for Angular applications",
   "main": "index.ts",
   "scripts": {
@@ -43,7 +39,7 @@
   },
   "homepage": "https://github.com/mauriciovigolo/keycloak-angular#readme",
   "dependencies": {
-    "keycloak-js": "~4.5.0"
+    "keycloak-js": "~3.4.3"
   },
   "peerDependencies": {
     "@angular/common": ">=4.3 <6",
