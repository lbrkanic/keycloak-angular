--- conflicted
+++ resolved
@@ -1,10 +1,6 @@
 {
   "name": "keycloak-angular",
-<<<<<<< HEAD
-  "version": "3.0.2",
-=======
-  "version": "4.0.2",
->>>>>>> ef41c11e
+  "version": "3.0.3",
   "description": "Easy Keycloak setup for Angular applications",
   "scripts": {
     "contributors:add": "all-contributors add",
@@ -67,15 +63,9 @@
     "karma-coverage-istanbul-reporter": "~2.0.1",
     "karma-jasmine": "~1.1.1",
     "karma-jasmine-html-reporter": "^1.1.0",
-<<<<<<< HEAD
     "keycloak-js": "^3.4.3",
-    "ng-packagr": "^3.0.0",
-    "protractor": "~5.3.0",
-=======
-    "keycloak-js": "^4.4.0",
     "ng-packagr": "^4.1.1",
     "protractor": "~5.4.0",
->>>>>>> ef41c11e
     "rxjs": "^6.0.0",
     "shx": "^0.3.2",
     "ts-node": "~7.0.1",
