--- conflicted
+++ resolved
@@ -7,13 +7,9 @@
 /build
 
 # dependencies
-<<<<<<< HEAD
-node_modules
-=======
 /node_modules
 package-lock*
 yarn.lock*
->>>>>>> 73a56e3f
 
 # IDEs and editors
 /.idea
