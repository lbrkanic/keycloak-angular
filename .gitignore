--- conflicted
+++ resolved
@@ -1,50 +1,12 @@
-# See http://help.github.com/ignore-files/ for more about ignoring files.
+documentation
+node_modules
+build
+dist
+.vscode
+coverage
 
-# compiled output
-/dist
-/tmp
-/out-tsc
-/build
-
-# dependencies
-node_modules
-package-lock*
-yarn.lock*
-
-# IDEs and editors
-/.idea
-.project
-.classpath
-.c9/
-*.launch
-.settings/
-*.sublime-workspace
-
-# IDE - VSCode
-.vscode/*
-!.vscode/settings.json
-!.vscode/tasks.json
-!.vscode/launch.json
-!.vscode/extensions.json
-
-# misc
-/.sass-cache
-/connect.lock
-/coverage
-/libpeerconnection.log
-npm-debug.log
-yarn-error.log
-testem.log
-/typings
-
-<<<<<<< HEAD
-# System Files
-.DS_Store
-Thumbs.db
-=======
 *.log
 .DS_Store
 
 package-lock*
-yarn.lock*
->>>>>>> e2168363
+yarn.lock*