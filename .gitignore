# See http://help.github.com/ignore-files/ for more about ignoring files.

# compiled output
/dist
/tmp
/out-tsc
/build

# dependencies
node_modules
<<<<<<< HEAD
=======
package-lock*
yarn.lock*
>>>>>>> ef41c11e

# IDEs and editors
/.idea
.project
.classpath
.c9/
*.launch
.settings/
*.sublime-workspace

# IDE - VSCode
.vscode/*
!.vscode/settings.json
!.vscode/tasks.json
!.vscode/launch.json
!.vscode/extensions.json

# misc
/.sass-cache
/connect.lock
/coverage
/libpeerconnection.log
npm-debug.log
yarn-error.log
testem.log
/typings

# System Files
.DS_Store
Thumbs.db

package-lock.json
yarn.lock<|MERGE_RESOLUTION|>--- conflicted
+++ resolved
@@ -8,11 +8,8 @@
 
 # dependencies
 node_modules
-<<<<<<< HEAD
-=======
 package-lock*
 yarn.lock*
->>>>>>> ef41c11e
 
 # IDEs and editors
 /.idea
