--- conflicted
+++ resolved
@@ -67,15 +67,10 @@
   /**
    * The excluded urls patterns that must skip the KeycloakBearerInterceptor.
    */
-  private _excludedUrls: ExcludedUrlRegex[];
+  private _bearerExcludedUrls: ExcludedUrlRegex[];
   /**
    * Observer for the keycloak events
    */
-<<<<<<< HEAD
-  private _keycloakEvents$: Subject<KeycloakEvent> = new Subject<
-    KeycloakEvent
-  >();
-=======
   private _keycloakEvents$: Subject<KeycloakEvent>;
   /**
    * The excluded urls patterns that must skip the KeycloakRptInterceptor.
@@ -135,7 +130,7 @@
    * with a space append in the end for the token concatenation.
    */
   private sanitizeBearerPrefix(bearerPrefix: string | undefined): string {
-    let prefix: string = (bearerPrefix || 'bearer').trim();
+    const prefix: string = (bearerPrefix || 'bearer').trim();
     return prefix.concat(' ');
   }
 
@@ -151,7 +146,6 @@
     }
     return returnValue;
   }
->>>>>>> 49176137
 
   /**
    * Binds the keycloak-js events to the keycloakEvents Subject
@@ -161,6 +155,13 @@
    * argument if the source function provides any.
    */
   private bindsKeycloakEvents(): void {
+    if (!this._instance) {
+      console.warn(
+        'Keycloak Angular events could not be registered as the keycloak instance is undefined.'
+      );
+      return;
+    }
+
     this._instance.onAuthError = errorData => {
       this._keycloakEvents$.next({
         args: errorData,
@@ -237,6 +238,8 @@
     enableBearerInterceptor = true,
     loadUserProfileAtStartUp = true,
     bearerExcludedUrls = [],
+    rptExcludedUrls = [],
+    enableRPTInterceptor = false,
     authorizationHeaderName = 'Authorization',
     bearerPrefix = 'bearer',
     initOptions
@@ -245,7 +248,9 @@
     this._loadUserProfileAtStartUp = loadUserProfileAtStartUp;
     this._authorizationHeaderName = authorizationHeaderName;
     this._bearerPrefix = bearerPrefix.trim().concat(' ');
-    this._excludedUrls = this.loadExcludedUrls(bearerExcludedUrls);
+    this._bearerExcludedUrls = this.loadExcludedUrls(bearerExcludedUrls);
+    this._rptExcludedUrls = rptExcludedUrls,
+    this._isEnableRPTInterceptor = enableRPTInterceptor,
     this._silentRefresh = initOptions ? initOptions.flow === 'implicit' : false;
   }
 
@@ -301,22 +306,10 @@
    */
   init(options: KeycloakOptions = {}): Promise<boolean> {
     return new Promise((resolve, reject) => {
-<<<<<<< HEAD
       this.initServiceValues(options);
       const { config, initOptions } = options;
 
       this._instance = Keycloak(config);
-=======
-      this._enableBearerInterceptor = this.ifUndefinedIsTrue(options.enableBearerInterceptor);
-      this._loadUserProfileAtStartUp = this.ifUndefinedIsTrue(options.loadUserProfileAtStartUp);
-      this._bearerExcludedUrls = options.bearerExcludedUrls || [];
-      this._rptExcludedUrls = options.rptExcludedUrls || [];
-      this._isEnableRPTInterceptor = options.enableRPTInterceptor || false;
-      this._authorizationHeaderName = options.authorizationHeaderName || 'Authorization';
-      this._bearerPrefix = this.sanitizeBearerPrefix(options.bearerPrefix);
-      this._silentRefresh = options.initOptions ? options.initOptions.flow === 'implicit' : false;
-      this._instance = Keycloak(options.config);
->>>>>>> 49176137
       this.bindsKeycloakEvents();
       this._instance
         .init(initOptions)
@@ -345,7 +338,7 @@
         .error(kcError => {
           let msg = 'An error happened during Keycloak initialization.';
           if (kcError) {
-            let { error, error_description } = kcError;
+            const { error, error_description } = kcError;
             msg = msg.concat(
               `\nAdapter error details:\nError: ${error}\nDescription: ${error_description}`
             );
@@ -481,7 +474,7 @@
       }
     }
     if (allRoles && this._instance.realmAccess) {
-      let realmRoles = this._instance.realmAccess['roles'] || [];
+      const realmRoles = this._instance.realmAccess['roles'] || [];
       roles.push(...realmRoles);
     }
     return roles;
@@ -577,7 +570,7 @@
         return;
       }
 
-      if (!this._instance.authenticated) {
+      if (!(await this.isLoggedIn())) {
         reject('The user profile was not loaded as the user is not logged in.');
         return;
       }
@@ -621,7 +614,7 @@
       throw new Error('User not logged in or user profile was not loaded.');
     }
 
-    return this._userProfile.username!;
+    return this._userProfile.username;
   }
 
   /**
@@ -643,10 +636,12 @@
    * @returns
    * An observable with with the HTTP Authorization header and the current token.
    */
-  addTokenToHeader(
-    headers: HttpHeaders = new HttpHeaders()
-  ): Observable<HttpHeaders> {
+  addTokenToHeader(headersArg?: HttpHeaders): Observable<HttpHeaders> {
     return Observable.create(async (observer: Observer<any>) => {
+      let headers = headersArg;
+      if (!headers) {
+        headers = new HttpHeaders();
+      }
       try {
         const token: string = await this.getToken();
         headers = headers.set(
@@ -679,8 +674,8 @@
    * @returns
    * The excluded urls that must not be intercepted by the KeycloakBearerInterceptor.
    */
-  get excludedUrls(): ExcludedUrlRegex[] {
-    return this._excludedUrls;
+  get bearerExcludedUrls(): ExcludedUrlRegex[] {
+    return this._bearerExcludedUrls;
   }
 
   /**
