/**
 * @license
 * Copyright Mauricio Gemelli Vigolo and contributors.
 *
 * Use of this source code is governed by a MIT-style license that can be
 * found in the LICENSE file at https://github.com/mauriciovigolo/keycloak-angular/LICENSE
 */

import { Injectable } from '@angular/core';

import { HttpHeaders } from '@angular/common/http';

// Workaround for rollup library behaviour, as pointed out on issue #1267 (https://github.com/rollup/rollup/issues/1267).
import * as Keycloak_ from 'keycloak-js';
export const Keycloak = Keycloak_;

import { Observable, Observer, Subject } from 'rxjs';

import { KeycloakOptions } from '../interfaces/keycloak-options';
import { KeycloakEvent, KeycloakEventType } from '../interfaces/keycloak-event';

/**
 * Service to expose existent methods from the Keycloak JS adapter, adding new
 * functionalities to improve the use of keycloak in Angular v > 4.3 applications.
 *
 * This class should be injected in the application bootstrap, so the same instance will be used
 * along the web application.
 */
@Injectable()
export class KeycloakService {
  /**
   * Keycloak-js instance.
   */
  private _instance: Keycloak.KeycloakInstance;
  /**
   * User profile as KeycloakProfile interface.
   */
  private _userProfile: Keycloak.KeycloakProfile;
  /**
   * Flag to indicate if the bearer will not be added to the authorization header.
   */
  private _enableBearerInterceptor: boolean;
  /**
   * When the implicit flow is choosen there must exist a silentRefresh, as there is
   * no refresh token.
   */
  private _silentRefresh: boolean;
  /**
   * Indicates that the user profile should be loaded at the keycloak initialization,
   * just after the login.
   */
  private _loadUserProfileAtStartUp: boolean;
  /**
   * The bearer prefix that will be appended to the Authorization Header.
   */
  private _bearerPrefix: string;
  /**
   * Value that will be used as the Authorization Http Header name.
   */
  private _authorizationHeaderName: string;
  /**
   * The excluded urls patterns that must skip the KeycloakBearerInterceptor.
   */
  private _bearerExcludedUrls: string[];
  /**
   * Observer for the keycloak events
   */
  private _keycloakEvents$: Subject<KeycloakEvent>;

  constructor() {
    this._keycloakEvents$ = new Subject<KeycloakEvent>();
  }

  /**
   * Sanitizes the bearer prefix, preparing it to be appended to
   * the token.
   *
   * @param bearerPrefix
   * Prefix to be appended to the authorization header as
   * Authorization: <bearer-prefix> <token>.
   * @returns
   * The bearer prefix sanitized, meaning that it will follow the bearerPrefix
   * param as described in the library initilization or the default value bearer,
   * with a space append in the end for the token concatenation.
   */
  private sanitizeBearerPrefix(bearerPrefix: string | undefined): string {
    let prefix: string = (bearerPrefix || 'bearer').trim();
    return prefix.concat(' ');
  }

  /**
   * Sets default value to true if it is undefined or null.
   *
   * @param value - boolean value to be checked
   */
  private ifUndefinedIsTrue(value: boolean): boolean {
    let returnValue: boolean = value;
    if (returnValue === undefined || returnValue === null) {
      returnValue = true;
    }
    return returnValue;
  }

  /**
   * Binds the keycloak-js events to the keycloakEvents Subject
   * which is a good way to monitor for changes, if needed.
   *
   * The keycloakEvents returns the keycloak-js event type and any
   * argument if the source function provides any.
   */
  private bindsKeycloakEvents(): void {
    if (!this._instance) {
      console.warn(
        'Keycloak Angular events could not be registered as the keycloak instance is undefined.'
      );
      return;
    }

    this._instance.onAuthError = errorData => {
      this._keycloakEvents$.next({ args: errorData, type: KeycloakEventType.OnAuthError });
    };

    this._instance.onAuthLogout = () => {
      this._keycloakEvents$.next({ type: KeycloakEventType.OnAuthLogout });
    };

    this._instance.onAuthRefreshError = () => {
      this._keycloakEvents$.next({ type: KeycloakEventType.OnAuthRefreshError });
    };

    this._instance.onAuthSuccess = () => {
      this._keycloakEvents$.next({ type: KeycloakEventType.OnAuthSuccess });
    };

    this._instance.onTokenExpired = () => {
      this._keycloakEvents$.next({ type: KeycloakEventType.OnTokenExpired });
    };

    this._instance.onReady = authenticated => {
      this._keycloakEvents$.next({ args: authenticated, type: KeycloakEventType.OnReady });
    };
  }

  /**
   * Keycloak initialization. It should be called to initialize the adapter.
   * Options is a object with 2 main parameters: config and initOptions. The first one
   * will be used to create the Keycloak instance. The second one are options to initialize the
   * keycloak instance.
   *
   * @param options
   * Config: may be a string representing the keycloak URI or an object with the
   * following content:
   * - url: Keycloak json URL
   * - realm: realm name
   * - clientId: client id
   *
   * initOptions:
   * - onLoad: Specifies an action to do on load. Supported values are 'login-required' or
   * 'check-sso'.
   * - token: Set an initial value for the token.
   * - refreshToken: Set an initial value for the refresh token.
   * - idToken: Set an initial value for the id token (only together with token or refreshToken).
   * - timeSkew: Set an initial value for skew between local time and Keycloak server in seconds
   * (only together with token or refreshToken).
   * - checkLoginIframe: Set to enable/disable monitoring login state (default is true).
   * - checkLoginIframeInterval: Set the interval to check login state (default is 5 seconds).
   * - responseMode: Set the OpenID Connect response mode send to Keycloak server at login
   * request. Valid values are query or fragment . Default value is fragment, which means
   * that after successful authentication will Keycloak redirect to javascript application
   * with OpenID Connect parameters added in URL fragment. This is generally safer and
   * recommended over query.
   * - flow: Set the OpenID Connect flow. Valid values are standard, implicit or hybrid.
   *
   * enableBearerInterceptor:
   * Flag to indicate if the bearer will added to the authorization header.
   *
   * loadUserProfileInStartUp:
   * Indicates that the user profile should be loaded at the keycloak initialization,
   * just after the login.
   *
   * bearerExcludedUrls:
   * String Array to exclude the urls that should not have the Authorization Header automatically
   * added.
   *
   * authorizationHeaderName:
   * This value will be used as the Authorization Http Header name.
   *
   * bearerPrefix:
   * This value will be included in the Authorization Http Header param.
   *
   * @returns
   * A Promise with a boolean indicating if the initialization was successful.
   */
  init(options: KeycloakOptions = {}): Promise<boolean> {
    return new Promise((resolve, reject) => {
<<<<<<< HEAD
      this._enableBearerInterceptor = options.enableBearerInterceptor;
      if (this._enableBearerInterceptor === undefined || this._enableBearerInterceptor === null) {
        this._enableBearerInterceptor = true;
      }
=======
      this._enableBearerInterceptor = this.ifUndefinedIsTrue(options.enableBearerInterceptor);
      this._loadUserProfileAtStartUp = this.ifUndefinedIsTrue(options.loadUserProfileAtStartUp);
>>>>>>> cb84ad36
      this._bearerExcludedUrls = options.bearerExcludedUrls || [];
      this._authorizationHeaderName = options.authorizationHeaderName || 'Authorization';
      this._bearerPrefix = this.sanitizeBearerPrefix(options.bearerPrefix);
      this._silentRefresh = options.initOptions ? options.initOptions.flow === 'implicit' : false;
      this._instance = Keycloak(options.config);
      this.bindsKeycloakEvents();
      this._instance
        .init(options.initOptions!)
        .success(async authenticated => {
          if (authenticated && this._loadUserProfileAtStartUp) {
            await this.loadUserProfile();
          }
          resolve(authenticated);
        })
        .error(error => {
          reject('An error happened during Keycloak initialization.');
        });
    });
  }

  /**
   * Redirects to login form on (options is an optional object with redirectUri and/or
   * prompt fields).
   *
   * @param options
   * Object, where:
   *  - redirectUri: Specifies the uri to redirect to after login.
   *  - prompt:By default the login screen is displayed if the user is not logged-in to Keycloak.
   * To only authenticate to the application if the user is already logged-in and not display the
   * login page if the user is not logged-in, set this option to none. To always require
   * re-authentication and ignore SSO, set this option to login .
   *  - maxAge: Used just if user is already authenticated. Specifies maximum time since the
   * authentication of user happened. If user is already authenticated for longer time than
   * maxAge, the SSO is ignored and he will need to re-authenticate again.
   *  - loginHint: Used to pre-fill the username/email field on the login form.
   *  - action: If value is 'register' then user is redirected to registration page, otherwise to
   * login page.
   *  - locale: Specifies the desired locale for the UI.
   * @returns
   * A void Promise if the login is successful and after the user profile loading.
   */
  login(options: Keycloak.KeycloakLoginOptions = {}): Promise<void> {
    return new Promise((resolve, reject) => {
      this._instance
        .login(options)
        .success(async () => {
          if (this._loadUserProfileAtStartUp) {
            await this.loadUserProfile();
          }
          resolve();
        })
        .error(error => {
          reject('An error happened during the login.');
        });
    });
  }

  /**
   * Redirects to logout.
   *
   * @param redirectUri
   * Specifies the uri to redirect to after logout.
   * @returns
   * A void Promise if the logout was successful, cleaning also the userProfile.
   */
  logout(redirectUri?: string): Promise<void> {
    return new Promise((resolve, reject) => {
      const options: any = {
        redirectUri
      };

      this._instance
        .logout(options)
        .success(() => {
          this._userProfile = undefined!;
          resolve();
        })
        .error(error => {
          reject('An error happened during logout.');
        });
    });
  }

  /**
   * Redirects to registration form. Shortcut for login with option
   * action = 'register'. Options are same as for the login method but 'action' is set to
   * 'register'.
   *
   * @param options
   * login options
   * @returns
   * A void Promise if the register flow was successful.
   */
  register(options: Keycloak.KeycloakLoginOptions = { action: 'register' }): Promise<void> {
    return new Promise((resolve, reject) => {
      this._instance
        .register(options)
        .success(() => {
          resolve();
        })
        .error(() => {
          reject('An error happened during the register execution');
        });
    });
  }

  /**
   * Check if the user has access to the specified role. It will look for roles in
   * realm and clientId, but will not check if the user is logged in for better performance.
   *
   * @param role
   * role name
   * @returns
   * A boolean meaning if the user has the specified Role.
   */
  isUserInRole(role: string): boolean {
    let hasRole: boolean;
    hasRole = this._instance.hasResourceRole(role);
    if (!hasRole) {
      hasRole = this._instance.hasRealmRole(role);
    }
    return hasRole;
  }

  /**
   * Return the roles of the logged user. The allRoles parameter, with default value
   * true, will return the clientId and realm roles associated with the logged user. If set to false
   * it will only return the user roles associated with the clientId.
   *
   * @param allRoles
   * Flag to set if all roles should be returned.(Optional: default value is true)
   * @returns
   * Array of Roles associated with the logged user.
   */
  getUserRoles(allRoles: boolean = true): string[] {
    let roles: string[] = [];
    if (this._instance.resourceAccess) {
      for (const key in this._instance.resourceAccess) {
        if (this._instance.resourceAccess.hasOwnProperty(key)) {
          const resourceAccess: any = this._instance.resourceAccess[key];
          const clientRoles = resourceAccess['roles'] || [];
          roles = roles.concat(clientRoles);
        }
      }
    }
    if (allRoles && this._instance.realmAccess) {
      let realmRoles = this._instance.realmAccess['roles'] || [];
      roles.push(...realmRoles);
    }
    return roles;
  }

  /**
   * Check if user is logged in.
   *
   * @returns
   * A boolean that indicates if the user is logged in.
   */
  isLoggedIn(): Promise<boolean> {
    return new Promise(async (resolve, reject) => {
      try {
        await this.updateToken(20);
        resolve(true);
      } catch (error) {
        resolve(false);
      }
    });
  }

  /**
   * Returns true if the token has less than minValidity seconds left before
   * it expires.
   *
   * @param minValidity
   * Seconds left. (minValidity) is optional. Default value is 0.
   * @returns
   * Boolean indicating if the token is expired.
   */
  isTokenExpired(minValidity: number = 0): boolean {
    return this._instance.isTokenExpired(minValidity);
  }

  /**
   * If the token expires within minValidity seconds the token is refreshed. If the
   * session status iframe is enabled, the session status is also checked.
   * Returns a promise telling if the token was refreshed or not. If the session is not active
   * anymore, the promise is rejected.
   *
   * @param minValidity
   * Seconds left. (minValidity is optional, if not specified 5 is used)
   * @returns
   * Promise with a boolean indicating if the token was succesfully updated.
   */
  updateToken(minValidity: number = 5): Promise<boolean> {
    return new Promise(async (resolve, reject) => {
      // TODO: this is a workaround until the silent refresh (issue #43)
      // is not implemented, avoiding the redirect loop.
      if (this._silentRefresh) {
        if (this.isTokenExpired()) {
          reject('Failed to refresh the token, or the session is expired');
        } else {
          resolve(true);
        }
        return;
      }

      if (!this._instance) {
        reject();
        return;
      }

      this._instance
        .updateToken(minValidity)
        .success(refreshed => {
          resolve(refreshed);
        })
        .error(error => {
          reject('Failed to refresh the token, or the session is expired');
        });
    });
  }

  /**
   * Loads the users profile.
   * Returns promise to set functions to be invoked if the profile was loaded successfully, or if
   * the profile could not be loaded.
   *
   * @param forceReload
   * If true will force the loadUserProfile even if its already loaded.
   * @returns
   * A promise with the KeycloakProfile data loaded.
   */
  loadUserProfile(forceReload: boolean = false): Promise<Keycloak.KeycloakProfile> {
    return new Promise(async (resolve, reject) => {
      if (this._userProfile && !forceReload) {
        resolve(this._userProfile);
        return;
      }

      if (!(await this.isLoggedIn())) {
        reject('The user profile was not loaded as the user is not logged in.');
        return;
      }

      this._instance
        .loadUserProfile()
        .success(result => {
          this._userProfile = result as Keycloak.KeycloakProfile;
          resolve(this._userProfile);
        })
        .error(err => {
          reject('The user profile could not be loaded.');
        });
    });
  }

  /**
   * Returns the authenticated token, calling updateToken to get a refreshed one if
   * necessary. If the session is expired this method calls the login method for a new login.
   *
   * @returns
   * Promise with the generated token.
   */
  getToken(): Promise<string> {
    return new Promise(async (resolve, reject) => {
      try {
        await this.updateToken(10);
        resolve(this._instance.token);
      } catch (error) {
        this.login();
      }
    });
  }

  /**
   * Returns the logged username.
   *
   * @returns
   * The logged username.
   */
  getUsername(): string {
    if (!this._userProfile) {
      throw new Error('User not logged in or user profile was not loaded.');
    }

    return this._userProfile.username!;
  }

  /**
   * Clear authentication state, including tokens. This can be useful if application
   * has detected the session was expired, for example if updating token fails.
   * Invoking this results in onAuthLogout callback listener being invoked.
   */
  clearToken(): void {
    this._instance.clearToken();
  }

  /**
   * Adds a valid token in header. The key & value format is:
   * Authorization Bearer <token>.
   * If the headers param is undefined it will create the Angular headers object.
   *
   * @param headers
   * Updated header with Authorization and Keycloak token.
   * @returns
   * An observable with with the HTTP Authorization header and the current token.
   */
  addTokenToHeader(headersArg?: HttpHeaders): Observable<HttpHeaders> {
    return Observable.create(async (observer: Observer<any>) => {
      let headers = headersArg;
      if (!headers) {
        headers = new HttpHeaders();
      }
      try {
        const token: string = await this.getToken();
        headers = headers.set(this._authorizationHeaderName, this._bearerPrefix + token);
        observer.next(headers);
        observer.complete();
      } catch (error) {
        observer.error(error);
      }
    });
  }

  /**
   * Returns the original Keycloak instance, if you need any customization that
   * this Angular service does not support yet. Use with caution.
   *
   * @returns
   * The KeycloakInstance from keycloak-js.
   */
  getKeycloakInstance(): Keycloak.KeycloakInstance {
    return this._instance;
  }

  /**
   * Returns the excluded URLs that should not be considered by
   * the http interceptor which automatically adds the authorization header in the Http Request.
   *
   * @returns
   * The excluded urls that must not be intercepted by the KeycloakBearerInterceptor.
   */
  get bearerExcludedUrls(): string[] {
    return this._bearerExcludedUrls;
  }

  /**
   * Flag to indicate if the bearer will be added to the authorization header.
   *
   * @returns
   * Returns if the bearer interceptor was set to be disabled.
   */
  get enableBearerInterceptor(): boolean {
    return this._enableBearerInterceptor;
  }

  /**
   * Keycloak subject to monitor the events triggered by keycloak-js.
   * The following events as available (as described at keycloak docs -
   * https://www.keycloak.org/docs/latest/securing_apps/index.html#callback-events):
   * - OnAuthError
   * - OnAuthLogout
   * - OnAuthRefreshError
   * - OnAuthRefreshSuccess
   * - OnAuthSuccess
   * - OnReady
   * - OnTokenExpire
   * In each occurrence of any of these, this subject will return the event type,
   * described at {@link KeycloakEventType} enum and the function args from the keycloak-js
   * if provided any.
   *
   * @returns
   * A subject with the {@link KeycloakEvent} which describes the event type and attaches the
   * function args.
   */
  get keycloakEvents$(): Subject<KeycloakEvent> {
    return this._keycloakEvents$;
  }
}<|MERGE_RESOLUTION|>--- conflicted
+++ resolved
@@ -193,15 +193,8 @@
    */
   init(options: KeycloakOptions = {}): Promise<boolean> {
     return new Promise((resolve, reject) => {
-<<<<<<< HEAD
-      this._enableBearerInterceptor = options.enableBearerInterceptor;
-      if (this._enableBearerInterceptor === undefined || this._enableBearerInterceptor === null) {
-        this._enableBearerInterceptor = true;
-      }
-=======
       this._enableBearerInterceptor = this.ifUndefinedIsTrue(options.enableBearerInterceptor);
       this._loadUserProfileAtStartUp = this.ifUndefinedIsTrue(options.loadUserProfileAtStartUp);
->>>>>>> cb84ad36
       this._bearerExcludedUrls = options.bearerExcludedUrls || [];
       this._authorizationHeaderName = options.authorizationHeaderName || 'Authorization';
       this._bearerPrefix = this.sanitizeBearerPrefix(options.bearerPrefix);
