{
  "name": "keycloak-angular",
<<<<<<< HEAD
  "version": "3.0.2",
=======
  "version": "4.0.2",
>>>>>>> ef41c11e
  "description": "Easy Keycloak setup for Angular applications",
  "repository": {
    "type": "git",
    "url": "git+ssh://git@github.com/mauriciovigolo/keycloak-angular.git"
  },
  "author": {
    "name": "Mauricio Gemelli Vigolo",
    "email": "@mauriciovigolo",
    "url": "https://github.com/mauriciovigolo"
  },
  "license": "MIT",
  "bugs": {
    "url": "https://github.com/mauriciovigolo/keycloak-angular/issues"
  },
  "homepage": "https://github.com/mauriciovigolo/keycloak-angular#readme",
  "keywords": [
    "angular",
    "angular 4",
    "angular 5",
    "angular 6",
    "keycloak",
    "keycloak-js",
    "authentication",
    "authorization",
    "oauth2",
    "oidc"
  ],
  "dependencies": {
<<<<<<< HEAD
    "keycloak-js": "^3.4.3"
=======
    "keycloak-js": "^4.4.0"
>>>>>>> ef41c11e
  },
  "peerDependencies": {
    "@angular/common": "^6.0.0",
    "@angular/core": "^6.0.0",
    "rxjs": "^6.0.0"
  }
}<|MERGE_RESOLUTION|>--- conflicted
+++ resolved
@@ -1,10 +1,6 @@
 {
   "name": "keycloak-angular",
-<<<<<<< HEAD
-  "version": "3.0.2",
-=======
-  "version": "4.0.2",
->>>>>>> ef41c11e
+  "version": "3.0.3",
   "description": "Easy Keycloak setup for Angular applications",
   "repository": {
     "type": "git",
@@ -33,11 +29,7 @@
     "oidc"
   ],
   "dependencies": {
-<<<<<<< HEAD
     "keycloak-js": "^3.4.3"
-=======
-    "keycloak-js": "^4.4.0"
->>>>>>> ef41c11e
   },
   "peerDependencies": {
     "@angular/common": "^6.0.0",
