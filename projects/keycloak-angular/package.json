{
  "name": "keycloak-angular",
<<<<<<< HEAD
  "version": "5.0.0",
=======
  "version": "6.1.0",
>>>>>>> 684aeea1
  "description": "Easy Keycloak setup for Angular applications",
  "repository": {
    "type": "git",
    "url": "git+ssh://git@github.com/mauriciovigolo/keycloak-angular.git"
  },
  "author": {
    "name": "Mauricio Gemelli Vigolo",
    "email": "@mauriciovigolo",
    "url": "https://github.com/mauriciovigolo"
  },
  "license": "MIT",
  "bugs": {
    "url": "https://github.com/mauriciovigolo/keycloak-angular/issues"
  },
  "homepage": "https://github.com/mauriciovigolo/keycloak-angular#readme",
  "keywords": [
    "angular",
    "angular 4",
    "angular 5",
    "angular 6",
    "angular 7",
    "keycloak",
    "keycloak-js",
    "authentication",
    "authorization",
    "oauth2",
    "oidc"
  ],
  "dependencies": {
<<<<<<< HEAD
    "keycloak-js": "^3.4.3"
=======
    "keycloak-js": "^4.8.3"
>>>>>>> 684aeea1
  },
  "peerDependencies": {
    "@angular/common": "^7.0.0",
    "@angular/core": "^7.0.0",
    "rxjs": "^6.3.3"
  }
}<|MERGE_RESOLUTION|>--- conflicted
+++ resolved
@@ -1,10 +1,6 @@
 {
   "name": "keycloak-angular",
-<<<<<<< HEAD
-  "version": "5.0.0",
-=======
-  "version": "6.1.0",
->>>>>>> 684aeea1
+  "version": "5.1.0",
   "description": "Easy Keycloak setup for Angular applications",
   "repository": {
     "type": "git",
@@ -34,11 +30,7 @@
     "oidc"
   ],
   "dependencies": {
-<<<<<<< HEAD
     "keycloak-js": "^3.4.3"
-=======
-    "keycloak-js": "^4.8.3"
->>>>>>> 684aeea1
   },
   "peerDependencies": {
     "@angular/common": "^7.0.0",
